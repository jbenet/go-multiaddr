package multiaddr

import (
	"encoding/binary"
	"fmt"
	"strings"
)

// Protocol is a Multiaddr protocol description structure.
type Protocol struct {
	Code  int
	Size  int // a size of -1 indicates a length-prefixed variable size
	Name  string
	VCode []byte
	Path  bool // indicates a path protocol (eg unix, http)
}

// replicating table here to:
// 1. avoid parsing the csv
// 2. ensuring errors in the csv don't screw up code.
// 3. changing a number has to happen in two places.
const (
	P_IP4   = 4
	P_TCP   = 6
	P_UDP   = 17
	P_DCCP  = 33
	P_IP6   = 41
	P_SCTP  = 132
	P_UTP   = 301
	P_UDT   = 302
<<<<<<< HEAD
	P_SHS   = 350
=======
	P_UNIX  = 400
>>>>>>> 197f6538
	P_IPFS  = 421
	P_HTTP  = 480
	P_HTTPS = 443
	P_ONION = 444
)

// These are special sizes
const (
	LengthPrefixedVarSize = -1
)

// Protocols is the list of multiaddr protocols supported by this module.
var Protocols = []Protocol{
	Protocol{P_IP4, 32, "ip4", CodeToVarint(P_IP4), false},
	Protocol{P_TCP, 16, "tcp", CodeToVarint(P_TCP), false},
	Protocol{P_UDP, 16, "udp", CodeToVarint(P_UDP), false},
	Protocol{P_DCCP, 16, "dccp", CodeToVarint(P_DCCP), false},
	Protocol{P_IP6, 128, "ip6", CodeToVarint(P_IP6), false},
	// these require varint:
<<<<<<< HEAD
	Protocol{P_SCTP, 16, "sctp", CodeToVarint(P_SCTP)},
	Protocol{P_ONION, 96, "onion", CodeToVarint(P_ONION)},
	Protocol{P_UTP, 0, "utp", CodeToVarint(P_UTP)},
	Protocol{P_UDT, 0, "udt", CodeToVarint(P_UDT)},
	Protocol{P_SHS, 256, "shs", CodeToVarint(P_SHS)},
	Protocol{P_HTTP, 0, "http", CodeToVarint(P_HTTP)},
	Protocol{P_HTTPS, 0, "https", CodeToVarint(P_HTTPS)},
	Protocol{P_IPFS, LengthPrefixedVarSize, "ipfs", CodeToVarint(P_IPFS)},
=======
	Protocol{P_SCTP, 16, "sctp", CodeToVarint(P_SCTP), false},
	Protocol{P_ONION, 96, "onion", CodeToVarint(P_ONION), false},
	Protocol{P_UTP, 0, "utp", CodeToVarint(P_UTP), false},
	Protocol{P_UDT, 0, "udt", CodeToVarint(P_UDT), false},
	Protocol{P_HTTP, 0, "http", CodeToVarint(P_HTTP), false},
	Protocol{P_HTTPS, 0, "https", CodeToVarint(P_HTTPS), false},
	Protocol{P_IPFS, LengthPrefixedVarSize, "ipfs", CodeToVarint(P_IPFS), false},
	Protocol{P_UNIX, LengthPrefixedVarSize, "unix", CodeToVarint(P_UNIX), true},
>>>>>>> 197f6538
}

func AddProtocol(p Protocol) error {
	for _, pt := range Protocols {
		if pt.Code == p.Code {
			return fmt.Errorf("protocol code %d already taken by %q", p.Code, pt.Name)
		}
		if pt.Name == p.Name {
			return fmt.Errorf("protocol by the name %q already exists", p.Name)
		}
	}

	Protocols = append(Protocols, p)
	return nil
}

// ProtocolWithName returns the Protocol description with given string name.
func ProtocolWithName(s string) Protocol {
	for _, p := range Protocols {
		if p.Name == s {
			return p
		}
	}
	return Protocol{}
}

// ProtocolWithCode returns the Protocol description with given protocol code.
func ProtocolWithCode(c int) Protocol {
	for _, p := range Protocols {
		if p.Code == c {
			return p
		}
	}
	return Protocol{}
}

// ProtocolsWithString returns a slice of protocols matching given string.
func ProtocolsWithString(s string) ([]Protocol, error) {
	s = strings.Trim(s, "/")
	sp := strings.Split(s, "/")
	if len(sp) == 0 {
		return nil, nil
	}

	t := make([]Protocol, len(sp))
	for i, name := range sp {
		p := ProtocolWithName(name)
		if p.Code == 0 {
			return nil, fmt.Errorf("no protocol with name: %s", name)
		}
		t[i] = p
	}
	return t, nil
}

// CodeToVarint converts an integer to a varint-encoded []byte
func CodeToVarint(num int) []byte {
	buf := make([]byte, (num/7)+1) // varint package is uint64
	n := binary.PutUvarint(buf, uint64(num))
	return buf[:n]
}

// VarintToCode converts a varint-encoded []byte to an integer protocol code
func VarintToCode(buf []byte) int {
	num, _, err := ReadVarintCode(buf)
	if err != nil {
		panic(err)
	}
	return num
}

// ReadVarintCode reads a varint code from the beginning of buf.
// returns the code, and the number of bytes read.
func ReadVarintCode(buf []byte) (int, int, error) {
	num, n := binary.Uvarint(buf)
	if n < 0 {
		return 0, 0, fmt.Errorf("varints larger than uint64 not yet supported")
	}
	return int(num), n, nil
}<|MERGE_RESOLUTION|>--- conflicted
+++ resolved
@@ -28,11 +28,8 @@
 	P_SCTP  = 132
 	P_UTP   = 301
 	P_UDT   = 302
-<<<<<<< HEAD
 	P_SHS   = 350
-=======
 	P_UNIX  = 400
->>>>>>> 197f6538
 	P_IPFS  = 421
 	P_HTTP  = 480
 	P_HTTPS = 443
@@ -52,25 +49,15 @@
 	Protocol{P_DCCP, 16, "dccp", CodeToVarint(P_DCCP), false},
 	Protocol{P_IP6, 128, "ip6", CodeToVarint(P_IP6), false},
 	// these require varint:
-<<<<<<< HEAD
-	Protocol{P_SCTP, 16, "sctp", CodeToVarint(P_SCTP)},
-	Protocol{P_ONION, 96, "onion", CodeToVarint(P_ONION)},
-	Protocol{P_UTP, 0, "utp", CodeToVarint(P_UTP)},
-	Protocol{P_UDT, 0, "udt", CodeToVarint(P_UDT)},
-	Protocol{P_SHS, 256, "shs", CodeToVarint(P_SHS)},
-	Protocol{P_HTTP, 0, "http", CodeToVarint(P_HTTP)},
-	Protocol{P_HTTPS, 0, "https", CodeToVarint(P_HTTPS)},
-	Protocol{P_IPFS, LengthPrefixedVarSize, "ipfs", CodeToVarint(P_IPFS)},
-=======
 	Protocol{P_SCTP, 16, "sctp", CodeToVarint(P_SCTP), false},
 	Protocol{P_ONION, 96, "onion", CodeToVarint(P_ONION), false},
 	Protocol{P_UTP, 0, "utp", CodeToVarint(P_UTP), false},
 	Protocol{P_UDT, 0, "udt", CodeToVarint(P_UDT), false},
+	Protocol{P_SHS, 256, "shs", CodeToVarint(P_SHS), false},
 	Protocol{P_HTTP, 0, "http", CodeToVarint(P_HTTP), false},
 	Protocol{P_HTTPS, 0, "https", CodeToVarint(P_HTTPS), false},
 	Protocol{P_IPFS, LengthPrefixedVarSize, "ipfs", CodeToVarint(P_IPFS), false},
 	Protocol{P_UNIX, LengthPrefixedVarSize, "unix", CodeToVarint(P_UNIX), true},
->>>>>>> 197f6538
 }
 
 func AddProtocol(p Protocol) error {
