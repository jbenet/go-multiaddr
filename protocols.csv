code	size	name

4	32	ip4
6	16	tcp
17	16	udp
33	16	dccp
41	128	ip6
132	16	sctp
301	0	utp
302	0	udt
<<<<<<< HEAD
350	256	shs
=======
400 V unix
>>>>>>> 197f6538
421	V	ipfs
480	0	http
443	0	https
444	96	onion<|MERGE_RESOLUTION|>--- conflicted
+++ resolved
@@ -8,11 +8,8 @@
 132	16	sctp
 301	0	utp
 302	0	udt
-<<<<<<< HEAD
 350	256	shs
-=======
 400 V unix
->>>>>>> 197f6538
 421	V	ipfs
 480	0	http
 443	0	https
